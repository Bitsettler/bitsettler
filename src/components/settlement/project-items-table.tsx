'use client';

import React, { useState, useMemo, memo, useCallback } from 'react';
import { Plus, Package, Edit, Save, X, Target, HandHeart, ChevronUp, ChevronDown, ChevronsUpDown } from 'lucide-react';
import { Button } from '@/components/ui/button';
import { Input } from '@/components/ui/input';
import { Badge } from '@/components/ui/badge';
import { Card, CardContent, CardHeader, CardTitle } from '@/components/ui/card';
import { Progress } from '@/components/ui/progress';
import { Table, TableBody, TableCell, TableHead, TableHeader, TableRow } from '@/components/ui/table';
import { Accordion, AccordionContent, AccordionItem, AccordionTrigger } from '@/components/ui/accordion';
import { ToggleGroup, ToggleGroupItem } from '@/components/ui/toggle-group';
import { BricoTierBadge } from '@/components/ui/brico-tier-badge';
// No imports needed - just use simple icon paths
import Image from 'next/image';
import Link from 'next/link';
import { inferSkillFromPatterns } from '@/lib/skill-inference-patterns';
import { resolveItemDisplay } from '@/lib/settlement/item-display';

interface ProjectItem {
  id: string;
  itemName: string;
  requiredQuantity: number;
  contributedQuantity: number;
  tier: number;
  priority: number;
  notes?: string;
  status: string;
}

interface ProjectItemsTableProps {
  items: ProjectItem[];
  permissions: {
    canEdit: boolean;
    canContribute: boolean;
  };
  onContribute: (itemId: string) => void;
  onEditQuantity: (itemId: string, quantity: number) => Promise<void>;
  onRemoveItem: (itemId: string) => Promise<void>;
}

type GroupBy = 'none' | 'skill' | 'tier' | 'status';
type SortField = 'name' | 'required' | 'contributed' | 'progress' | 'tier';
type SortDirection = 'asc' | 'desc';

// Helper function to determine skill from item name using centralized patterns
function getItemSkill(itemName: string): string {
  return inferSkillFromPatterns(itemName) || 'Unknown';
}

// These helper functions are now replaced by the memoized itemDisplayData

export function ProjectItemsTable({ 
  items, 
  permissions, 
  onContribute, 
  onEditQuantity, 
  onRemoveItem 
}: ProjectItemsTableProps) {
  const [groupBy, setGroupBy] = useState<GroupBy>('skill');
  const [editingItems, setEditingItems] = useState<Record<string, string>>({});
  const [imageErrors, setImageErrors] = useState<Set<string>>(new Set());
  const [sortField, setSortField] = useState<SortField>('name');
  const [sortDirection, setSortDirection] = useState<SortDirection>('asc');

  // Auto-expand accordion groups when total items < 20
  const shouldAutoExpand = items.length < 20;

  // Sortable header component
  const SortableHeader = ({ field, children, className }: { field: SortField; children: React.ReactNode; className?: string }) => {
    const isActive = sortField === field;
    const icon = isActive ? (
      sortDirection === 'asc' ? <ChevronUp className="h-4 w-4" /> : <ChevronDown className="h-4 w-4" />
    ) : <ChevronsUpDown className="h-4 w-4" />;
    
    // Center the button content for center-aligned columns, left-align for others
    const shouldCenter = field === 'required' || field === 'contributed' || field === 'progress' || field === 'tier';
    
    return (
      <TableHead className={className}>
        <Button
          variant="ghost"
          size="sm"
          className={`h-8 data-[state=open]:bg-accent flex items-center gap-1 p-1 hover:bg-accent w-full ${shouldCenter ? 'justify-center' : 'justify-start'}`}
          onClick={() => handleSort(field)}
        >
          {children}
          {icon}
        </Button>
      </TableHead>
    );
  };

  // Handle sorting
  const handleSort = (field: SortField) => {
    if (sortField === field) {
      setSortDirection(sortDirection === 'asc' ? 'desc' : 'asc');
    } else {
      setSortField(field);
      setSortDirection('asc');
    }
  };

  // Sort items function
  const sortItems = (items: ProjectItem[]) => {
    return [...items].sort((a, b) => {
      let aValue: any, bValue: any;
      
      switch (sortField) {
        case 'name':
          aValue = a.itemName.toLowerCase();
          bValue = b.itemName.toLowerCase();
          break;
        case 'required':
          aValue = a.requiredQuantity;
          bValue = b.requiredQuantity;
          break;
        case 'contributed':
          aValue = a.contributedQuantity;
          bValue = b.contributedQuantity;
          break;
        case 'progress':
          aValue = a.requiredQuantity > 0 ? (a.contributedQuantity / a.requiredQuantity) * 100 : 0;
          bValue = b.requiredQuantity > 0 ? (b.contributedQuantity / b.requiredQuantity) * 100 : 0;
          break;
        case 'tier':
          aValue = a.tier;
          bValue = b.tier;
          break;
        default:
          return 0;
      }
      
      if (aValue < bValue) return sortDirection === 'asc' ? -1 : 1;
      if (aValue > bValue) return sortDirection === 'asc' ? 1 : -1;
      return 0;
    });
  };

  // Group items based on groupBy setting
  const groupedItems = useMemo(() => {
    if (groupBy === 'none') {
      // Calculate overall progress for ungrouped items
      const totalRequired = items.reduce((sum, item) => sum + (item.requiredQuantity || 0), 0);
      const totalContributed = items.reduce((sum, item) => {
        const cappedContribution = Math.min(item.contributedQuantity || 0, item.requiredQuantity || 0);
        return sum + cappedContribution;
      }, 0);
      const completedItemCount = items.filter(item => 
        (item.contributedQuantity || 0) >= (item.requiredQuantity || 1)
      ).length;
      const progressPercentage = totalRequired > 0 ? Math.round((totalContributed / totalRequired) * 100) : 0;
      
      return [{
        title: 'All Items',
        count: items.length,
        items: sortItems(items),
        progressPercentage,
        totalRequired,
        totalContributed,
        completedItemCount
      }];
    }
    
    const groups: Record<string, ProjectItem[]> = {};
    
    items.forEach(item => {
      let groupKey: string;
      
      if (groupBy === 'skill') {
        groupKey = getItemSkill(item.itemName);
      } else if (groupBy === 'tier') {
        groupKey = item.tier > 0 ? `Tier ${item.tier}` : 'No Tier';
      } else if (groupBy === 'status') {
        const progress = item.requiredQuantity > 0 
          ? ((item.contributedQuantity || 0) / item.requiredQuantity) * 100 
          : 0;
        groupKey = progress >= 100 ? 'Completed' : progress > 0 ? 'In Progress' : 'Not Started';
      } else {
        groupKey = 'All Items';
      }
      
      if (!groups[groupKey]) groups[groupKey] = [];
      groups[groupKey].push(item);
    });
    
    return Object.entries(groups)
      .sort(([a], [b]) => {
        if (groupBy === 'tier') {
          const tierA = a.includes('Tier') ? parseInt(a.split(' ')[1]) : 999;
          const tierB = b.includes('Tier') ? parseInt(b.split(' ')[1]) : 999;
          return tierA - tierB;
        }
        return a.localeCompare(b);
      })
      .map(([title, groupItems]) => {
        // Calculate group progress based on actual contributions vs requirements
        const totalRequired = groupItems.reduce((sum, item) => sum + (item.requiredQuantity || 0), 0);
        const totalContributed = groupItems.reduce((sum, item) => {
          // Cap each item's contribution at its requirement for group calculation
          const cappedContribution = Math.min(item.contributedQuantity || 0, item.requiredQuantity || 0);
          return sum + cappedContribution;
        }, 0);
        const completedItemCount = groupItems.filter(item => 
          (item.contributedQuantity || 0) >= (item.requiredQuantity || 1)
        ).length;
        const progressPercentage = totalRequired > 0 ? Math.round((totalContributed / totalRequired) * 100) : 0;
        
        return {
          title,
          count: groupItems.length,
          items: sortItems(groupItems),
          progressPercentage,
          totalRequired,
          totalContributed,
          completedItemCount
        };
      });
  }, [items, groupBy, sortField, sortDirection]);

  const handleQuantityEdit = (itemId: string, value: string) => {
    setEditingItems(prev => ({ ...prev, [itemId]: value }));
  };

  const handleQuantitySave = async (itemId: string) => {
    const inputValue = editingItems[itemId];
    const newQuantity = parseInt(inputValue);
    
    // Comprehensive validation
    if (isNaN(newQuantity)) {
      alert('Please enter a valid number');
      return;
    }
    
    if (newQuantity < 1) {
      alert('Quantity must be at least 1');
      return;
    }
    
    // Set reasonable maximum (1 million)
    const MAX_QUANTITY = 1000000;
    if (newQuantity > MAX_QUANTITY) {
      alert(`Maximum quantity is ${MAX_QUANTITY.toLocaleString()}`);
      return;
    }
    
    // Check for scientific notation or extremely large numbers
    if (inputValue.includes('e') || inputValue.includes('E') || inputValue.length > 10) {
      alert(`Please enter a number between 1 and ${MAX_QUANTITY.toLocaleString()}`);
      return;
    }
    
    try {
      await onEditQuantity(itemId, newQuantity);
    } catch (error) {
      alert('Failed to update quantity. Please try again.');
      return;
    }
    
    // Clear editing state only on success
    setEditingItems(prev => {
      const { [itemId]: _, ...rest } = prev;
      return rest;
    });
  };

  const handleQuantityCancel = (itemId: string) => {
    setEditingItems(prev => {
      const { [itemId]: _, ...rest } = prev;
      return rest;
    });
  };

  // Simple: just generate icon paths from item names
  const getItemIcon = (itemName: string) => {
    // Remove quality prefixes and clean the name
    const qualityPrefixes = ['Basic', 'Simple', 'Fine', 'Exquisite', 'Peerless', 'Infused', 'Rough', 'Sturdy', 'Advanced', 'Comprehensive', 'Essential', 'Novice', 'Proficient', "Beginner's"];
    
    let cleanName = itemName;
    for (const prefix of qualityPrefixes) {
      if (cleanName.startsWith(prefix + ' ')) {
        cleanName = cleanName.substring(prefix.length + 1);
        break;
      }
    }
    
    // Handle plural to singular conversions for common cases
    if (cleanName.endsWith(' Carvings')) {
      cleanName = cleanName.replace(' Carvings', ' Carving');
    }
    
    // Handle specific item name mappings that don't follow the standard pattern
    if (cleanName === 'Crop Oil') {
      return '/assets/GeneratedIcons/Items/VegetableOil.webp';
    }
    if (cleanName === 'Metalworking Flux') {
      return '/assets/GeneratedIcons/Items/MetalworkersFlux.webp';
    }
    
    // Handle fish filets - all use the generic FishFilet asset
    if (cleanName.includes('Filet') || cleanName.includes('filet')) {
      return '/assets/GeneratedIcons/Items/FishFilet.webp';
    }
    
    // Handle Tree Sap - map to correct asset name
    if (cleanName === 'Tree Sap') {
      return '/assets/GeneratedIcons/Items/Sap.webp';
    }
    
    // Helper function to try multiple asset locations
    const tryAssetPaths = (baseName: string, specificPaths: string[] = []) => {
      // Try specific paths first
      for (const path of specificPaths) {
        return path;
      }
      
      // Try both Cargo and Items folders with the clean name
      const cleanAssetName = baseName.replace(/\s+/g, '').replace(/[^a-zA-Z0-9]/g, '');
      
      // We'll return the Items path as default, but the image onError will handle fallbacks
      return `/assets/GeneratedIcons/Items/${cleanAssetName}.webp`;
    };
    
    // Handle roots - try cargo first, then items
    if (cleanName.endsWith(' Roots') || cleanName.endsWith(' Root')) {
      if (cleanName.includes('Plant')) {
        return '/assets/GeneratedIcons/Cargo/PlantRoots.webp';
      }
      return tryAssetPaths(cleanName);
    }
    
    // Handle filaments - use the generic filament asset
    if (cleanName.includes('Filament')) {
      if (cleanName.includes('Plant') || cleanName.includes('Wispweave')) {
        return '/assets/GeneratedIcons/Items/FilamentPlant.webp';
      }
      return '/assets/GeneratedIcons/Items/Filament.webp';
    }
    
    // Handle crushed items - map to appropriate crushed assets
    if (cleanName.startsWith('Crushed ')) {
      if (cleanName.includes('Shell') || cleanName.includes('Seashell')) {
        return '/assets/GeneratedIcons/Items/CrushedSeashell.webp';
      }
      // For other crushed items, try to find the specific crushed version
      return tryAssetPaths(cleanName);
    }
    
    // Handle shells - map to shell assets
    if (cleanName.includes('Shell') && !cleanName.startsWith('Crushed')) {
      if (cleanName.includes('Seashell') || cleanName === 'Shell') {
        return '/assets/GeneratedIcons/Items/Seashell.webp';
      }
      if (cleanName.includes('Crab')) {
        return '/assets/GeneratedIcons/Items/SwarmCrabShell.webp';
      }
      // Generic shell fallback
      return '/assets/GeneratedIcons/Items/Seashell.webp';
    }
    
    // Handle bark - all bark items use the generic Bark asset
    if (cleanName.includes('Bark')) {
      return '/assets/GeneratedIcons/Items/Bark.webp';
    }
    
    // Handle hair - map to appropriate hair assets
    if (cleanName.includes('Hair')) {
      if (cleanName.includes('Rabbit')) {
        return '/assets/GeneratedIcons/Items/RabbitHair.webp';
      }
      // Generic hair for all other hair items (Animal Hair, etc.)
      return '/assets/GeneratedIcons/Items/Hair.webp';
    }
    
    // Handle flowers - map to appropriate flower assets
    if (cleanName.includes('Flower')) {
      if (cleanName.includes('Snowdrop')) {
        return '/assets/GeneratedIcons/Items/SnowdropFlower.webp';
      }
      // Generic flowers for all other flower items
      return '/assets/GeneratedIcons/Items/Flowers.webp';
    }
    
    // Handle salt - map to appropriate salt assets
    if (cleanName.includes('Salt')) {
      if (cleanName.includes('Hideworking')) {
        return '/assets/GeneratedIcons/Items/HideworkingSalt.webp';
      }
      // Generic salt for other salt items
      return '/assets/GeneratedIcons/Items/Salt.webp';
    }
    
    // Handle bulbs - use generic flower asset as fallback
    if (cleanName.includes('Bulb') || cleanName.includes('bulb')) {
      // No specific bulb assets found, use flowers as closest match
      return '/assets/GeneratedIcons/Items/Flowers.webp';
    }
    
    // Handle ore chunks - most don't have separate chunk files, use the base ore
    if (cleanName.endsWith(' Ore Chunk')) {
      const baseName = cleanName.replace(' Ore Chunk', ' Ore');
      const baseCleanName = baseName.replace(/\s+/g, '').replace(/[^a-zA-Z0-9]/g, '');
      // Only Copper, Iron, and Tin have separate chunk files
      if (['CopperOre', 'IronOre', 'TinOre'].includes(baseCleanName)) {
        cleanName = cleanName; // Keep as chunk
      } else {
        cleanName = baseName; // Use base ore file
      }
    }
    
    // Handle other common patterns from Material Calculator
    // HexCoin variations
    if (cleanName.includes('HexCoin[') || cleanName.includes('Hex Coin[')) {
      cleanName = 'Hex Coin';
    }
    
    // Handle cosmetic items that might have different paths
    if (cleanName === 'Leather Bonnet') {
      return '/assets/GeneratedIcons/Other/Cosmetics/Head/Hat_BurlapBonnet.webp';
    }
    if (cleanName === 'Leather Gloves') {
      return '/assets/GeneratedIcons/Other/Cosmetics/Hands/Hands_BasicGloves.webp';
    }
    
    // Remove spaces and special characters
    cleanName = cleanName.replace(/\s+/g, '').replace(/[^a-zA-Z0-9]/g, '');
    return `/assets/GeneratedIcons/Items/${cleanName}.webp`;
  };

  const [imageAttempts, setImageAttempts] = useState<Map<string, number>>(new Map());

  const handleImageError = useCallback((itemName: string) => {
    const currentAttempts = imageAttempts.get(itemName) || 0;
    
    if (currentAttempts === 0) {
      // First failure - try Cargo folder
      setImageAttempts(prev => new Map(prev).set(itemName, 1));
    } else {
      // Second failure - mark as error (will show Unknown.webp)
      setImageErrors(prev => new Set(prev).add(itemName));
    }
  }, [imageAttempts]);

  const renderItemRow = useCallback((item: ProjectItem) => {
    const progress = item.requiredQuantity > 0 
      ? Math.min(100, Math.round(((item.contributedQuantity || 0) / item.requiredQuantity) * 100))
      : 0;
    const isCompleted = (item.contributedQuantity || 0) >= (item.requiredQuantity || 1);
    // Smart icon path generation with fallback system
    const getItemIconWithFallback = (itemName: string) => {
      if (imageErrors.has(itemName)) {
        return '/assets/Unknown.webp';
      }
      
      const attempts = imageAttempts.get(itemName) || 0;
      if (attempts === 1) {
        // Try Cargo folder on first retry
        const cleanName = itemName.replace(/^(Basic|Simple|Fine|Exquisite|Peerless|Infused|Rough|Sturdy|Advanced|Comprehensive|Essential|Novice|Proficient|Beginner's)\s+/, '');
        const cleanAssetName = cleanName.replace(/\s+/g, '').replace(/[^a-zA-Z0-9]/g, '');
        return `/assets/GeneratedIcons/Cargo/${cleanAssetName}.webp`;
      }
      
      // Default to Items folder
      return getItemIcon(itemName);
    };
    
    const itemIcon = getItemIconWithFallback(item.itemName);
    const itemDisplay = resolveItemDisplay(item.itemName);
    const itemLink = itemDisplay.link || `/compendium?search=${encodeURIComponent(item.itemName)}`;
    const isEditing = editingItems[item.id] !== undefined;

    return (
      <TableRow key={item.id}>
        <TableCell>
          <div className="flex items-center gap-3">
            <div className="relative h-8 w-8 flex-shrink-0">
              <Image
                src={itemIcon}
                alt={item.itemName}
                fill
                sizes="32px"
                className="object-contain rounded"
                onError={() => handleImageError(item.itemName)}
                unoptimized={itemIcon.includes('/assets/')}
              />
            </div>
            <div className="flex flex-col">
              <Link 
                href={itemLink} 
                className="font-medium hover:underline"
                target="_blank"
                rel="noopener noreferrer"
              >
                {item.itemName}
              </Link>
            </div>
          </div>
        </TableCell>
        
<<<<<<< HEAD
        <TableCell>
          <div className="flex justify-center">
            <BricoTierBadge tier={item.tier} />
          </div>
        </TableCell>
        
        <TableCell>
          <div className="flex justify-center">
            {isEditing ? (
              <div className="flex items-center gap-2">
                <Input
                  type="number"
                  value={editingItems[item.id]}
                  onChange={(e) => handleQuantityEdit(item.id, e.target.value)}
                  className="w-24"
                  min="1"
                  max="999999"
                  placeholder="1-999,999"
                  title="Enter quantity (1 to 999,999)"
                />
=======
        <TableCell className="text-center">
          <BricoTierBadge tier={item.tier} />
        </TableCell>
        
        <TableCell className="text-center">
          {isEditing ? (
            <div className="flex items-center justify-center gap-2">
              <Input
                type="number"
                value={editingItems[item.id]}
                onChange={(e) => handleQuantityEdit(item.id, e.target.value)}
                className="w-24"
                min="1"
                max="1000000"
                placeholder="1-1M"
                title="Enter quantity (1 to 1,000,000)"
              />
              <Button
                size="sm"
                onClick={() => handleQuantitySave(item.id)}
              >
                <Save className="h-3 w-3" />
              </Button>
              <Button
                size="sm"
                variant="outline"
                onClick={() => handleQuantityCancel(item.id)}
              >
                <X className="h-3 w-3" />
              </Button>
            </div>
          ) : (
            <div className="flex items-center justify-center gap-2">
              <span>{item.requiredQuantity || 0}</span>
              {permissions.canEdit && (
>>>>>>> 36b29777
                <Button
                  size="sm"
                  onClick={() => handleQuantitySave(item.id)}
                >
                  <Save className="h-3 w-3" />
                </Button>
                <Button
                  size="sm"
                  variant="outline"
                  onClick={() => handleQuantityCancel(item.id)}
                >
                  <X className="h-3 w-3" />
                </Button>
              </div>
            ) : (
              <div className="flex items-center justify-center gap-2">
                <span>{item.requiredQuantity || 0}</span>
                {permissions.canEdit && (
                  <Button
                    size="sm"
                    variant="ghost"
                    onClick={() => handleQuantityEdit(item.id, item.requiredQuantity.toString())}
                  >
                    <Edit className="h-3 w-3" />
                  </Button>
                )}
              </div>
            )}
          </div>
        </TableCell>
        
        <TableCell>
          <div className="flex justify-center">
            <span>{item.contributedQuantity || 0}</span>
          </div>
        </TableCell>
        
        <TableCell>
          <div className="space-y-2">
            <div className="flex items-center justify-between text-sm">
              <span>{progress}%</span>
              {isCompleted && <Badge variant="secondary">Complete</Badge>}
            </div>
            <Progress value={progress} className="h-2" />
          </div>
        </TableCell>
        
        <TableCell className="text-center">
          <div className="flex items-center justify-center gap-2">
            {permissions.canContribute && !isCompleted && (
              <Button
                size="sm"
                onClick={() => onContribute(item.id)}
              >
                <HandHeart className="h-3 w-3 mr-1" />
                Contribute
              </Button>
            )}
            {permissions.canEdit && (
              <Button
                size="sm"
                variant="destructive"
                onClick={() => onRemoveItem(item.id)}
              >
                Remove
              </Button>
            )}
          </div>
        </TableCell>
      </TableRow>
    );
  }, [imageErrors, editingItems, permissions, handleQuantityEdit, handleQuantitySave, handleQuantityCancel, onContribute, onRemoveItem]);

  return (
    <Card>
      <CardHeader>
        <div className="flex items-center justify-between">
          <CardTitle className="flex items-center gap-2">
            <Package className="h-5 w-5" />
            Project Items ({items.length})
          </CardTitle>
          
          <ToggleGroup 
            type="single" 
            value={groupBy} 
            onValueChange={(value) => value && setGroupBy(value as GroupBy)}
          >
            <ToggleGroupItem value="none" size="sm">
              Flat List
            </ToggleGroupItem>
            <ToggleGroupItem value="skill" size="sm">
              By Skill
            </ToggleGroupItem>
            <ToggleGroupItem value="tier" size="sm">
              By Tier
            </ToggleGroupItem>
            <ToggleGroupItem value="status" size="sm">
              By Status
            </ToggleGroupItem>
          </ToggleGroup>
        </div>
      </CardHeader>
      
      <CardContent>
        {groupedItems.length > 0 ? (
          groupBy === 'none' ? (
            // Flat table for 'none' grouping
            <Table>
              <TableHeader>
                <TableRow>
                  <SortableHeader field="name" className="w-[35%]">Item</SortableHeader>
<<<<<<< HEAD
                  <SortableHeader field="tier" className="w-[8%] text-center">Tier</SortableHeader>
                  <SortableHeader field="required" className="w-[12%] text-center">Required</SortableHeader>
                  <SortableHeader field="contributed" className="w-[12%] text-center">Contributed</SortableHeader>
                  <SortableHeader field="progress" className="w-[17%]">Progress</SortableHeader>
=======
                  <SortableHeader field="tier" className="w-[10%] text-center">Tier</SortableHeader>
                  <SortableHeader field="required" className="w-[12%] text-center">Required</SortableHeader>
                  <SortableHeader field="contributed" className="w-[12%] text-center">Contributed</SortableHeader>
                  <SortableHeader field="progress" className="w-[15%]">Progress</SortableHeader>
>>>>>>> 36b29777
                  <TableHead className="w-[16%] text-center">Actions</TableHead>
                </TableRow>
              </TableHeader>
              <TableBody>
                {groupedItems[0].items.map(renderItemRow)}
              </TableBody>
            </Table>
          ) : (
            // Clean accordion with proper table headers in each section
            <Accordion 
              type="multiple" 
              defaultValue={shouldAutoExpand ? groupedItems.map((_, index) => `group-${index}`) : []} 
              className="space-y-4"
            >
              {groupedItems.map((group, groupIndex) => (
                <AccordionItem key={group.title} value={`group-${groupIndex}`} className="border rounded-lg">
                  <AccordionTrigger className="px-4 py-3 hover:no-underline">
                    <div className="flex items-center justify-between w-full mr-4">
                      <div className="flex items-center gap-3">
                        <h3 className="font-semibold text-left">{group.title}</h3>
                        <Badge variant="secondary">{group.count} items</Badge>
                        <div className="flex items-center gap-2">
                          <div className="w-24 h-2 bg-muted rounded-full overflow-hidden">
                            <div 
                              className="h-full bg-primary transition-all duration-300" 
                              style={{ width: `${Math.min(100, group.progressPercentage)}%` }}
                            />
                          </div>
                          <span className="text-sm text-muted-foreground min-w-[4rem]">
                            {group.progressPercentage}%
                          </span>
                        </div>
                      </div>
                    </div>
                  </AccordionTrigger>
                  <AccordionContent className="px-0 pb-0">
                    <Table>
                      <TableHeader>
                        <TableRow>
                          <SortableHeader field="name" className="w-[35%]">Item</SortableHeader>
<<<<<<< HEAD
                          <SortableHeader field="tier" className="w-[8%] text-center">Tier</SortableHeader>
                          <SortableHeader field="required" className="w-[12%] text-center">Required</SortableHeader>
                          <SortableHeader field="contributed" className="w-[12%] text-center">Contributed</SortableHeader>
                          <SortableHeader field="progress" className="w-[17%]">Progress</SortableHeader>
=======
                          <SortableHeader field="tier" className="w-[10%] text-center">Tier</SortableHeader>
                          <SortableHeader field="required" className="w-[12%] text-center">Required</SortableHeader>
                          <SortableHeader field="contributed" className="w-[12%] text-center">Contributed</SortableHeader>
                          <SortableHeader field="progress" className="w-[15%]">Progress</SortableHeader>
>>>>>>> 36b29777
                          <TableHead className="w-[16%] text-center">Actions</TableHead>
                        </TableRow>
                      </TableHeader>
                      <TableBody>
                        {group.items.map(renderItemRow)}
                      </TableBody>
                    </Table>
                  </AccordionContent>
                </AccordionItem>
              ))}
            </Accordion>
          )
        ) : (
          <div className="text-center py-8 text-muted-foreground">
            No items in this project yet. Add some items to get started!
          </div>
        )}
      </CardContent>
    </Card>
  );
}<|MERGE_RESOLUTION|>--- conflicted
+++ resolved
@@ -497,28 +497,6 @@
           </div>
         </TableCell>
         
-<<<<<<< HEAD
-        <TableCell>
-          <div className="flex justify-center">
-            <BricoTierBadge tier={item.tier} />
-          </div>
-        </TableCell>
-        
-        <TableCell>
-          <div className="flex justify-center">
-            {isEditing ? (
-              <div className="flex items-center gap-2">
-                <Input
-                  type="number"
-                  value={editingItems[item.id]}
-                  onChange={(e) => handleQuantityEdit(item.id, e.target.value)}
-                  className="w-24"
-                  min="1"
-                  max="999999"
-                  placeholder="1-999,999"
-                  title="Enter quantity (1 to 999,999)"
-                />
-=======
         <TableCell className="text-center">
           <BricoTierBadge tier={item.tier} />
         </TableCell>
@@ -532,9 +510,9 @@
                 onChange={(e) => handleQuantityEdit(item.id, e.target.value)}
                 className="w-24"
                 min="1"
-                max="1000000"
-                placeholder="1-1M"
-                title="Enter quantity (1 to 1,000,000)"
+                max="999999"
+                placeholder="1-999,999"
+                title="Enter quantity (1 to 999,999)"
               />
               <Button
                 size="sm"
@@ -554,36 +532,16 @@
             <div className="flex items-center justify-center gap-2">
               <span>{item.requiredQuantity || 0}</span>
               {permissions.canEdit && (
->>>>>>> 36b29777
                 <Button
                   size="sm"
-                  onClick={() => handleQuantitySave(item.id)}
+                  variant="ghost"
+                  onClick={() => handleQuantityEdit(item.id, item.requiredQuantity.toString())}
                 >
-                  <Save className="h-3 w-3" />
+                  <Edit className="h-3 w-3" />
                 </Button>
-                <Button
-                  size="sm"
-                  variant="outline"
-                  onClick={() => handleQuantityCancel(item.id)}
-                >
-                  <X className="h-3 w-3" />
-                </Button>
-              </div>
-            ) : (
-              <div className="flex items-center justify-center gap-2">
-                <span>{item.requiredQuantity || 0}</span>
-                {permissions.canEdit && (
-                  <Button
-                    size="sm"
-                    variant="ghost"
-                    onClick={() => handleQuantityEdit(item.id, item.requiredQuantity.toString())}
-                  >
-                    <Edit className="h-3 w-3" />
-                  </Button>
-                )}
-              </div>
-            )}
-          </div>
+              )}
+            </div>
+          )}
         </TableCell>
         
         <TableCell>
@@ -666,17 +624,10 @@
               <TableHeader>
                 <TableRow>
                   <SortableHeader field="name" className="w-[35%]">Item</SortableHeader>
-<<<<<<< HEAD
-                  <SortableHeader field="tier" className="w-[8%] text-center">Tier</SortableHeader>
-                  <SortableHeader field="required" className="w-[12%] text-center">Required</SortableHeader>
-                  <SortableHeader field="contributed" className="w-[12%] text-center">Contributed</SortableHeader>
-                  <SortableHeader field="progress" className="w-[17%]">Progress</SortableHeader>
-=======
                   <SortableHeader field="tier" className="w-[10%] text-center">Tier</SortableHeader>
                   <SortableHeader field="required" className="w-[12%] text-center">Required</SortableHeader>
                   <SortableHeader field="contributed" className="w-[12%] text-center">Contributed</SortableHeader>
                   <SortableHeader field="progress" className="w-[15%]">Progress</SortableHeader>
->>>>>>> 36b29777
                   <TableHead className="w-[16%] text-center">Actions</TableHead>
                 </TableRow>
               </TableHeader>
@@ -717,17 +668,10 @@
                       <TableHeader>
                         <TableRow>
                           <SortableHeader field="name" className="w-[35%]">Item</SortableHeader>
-<<<<<<< HEAD
-                          <SortableHeader field="tier" className="w-[8%] text-center">Tier</SortableHeader>
-                          <SortableHeader field="required" className="w-[12%] text-center">Required</SortableHeader>
-                          <SortableHeader field="contributed" className="w-[12%] text-center">Contributed</SortableHeader>
-                          <SortableHeader field="progress" className="w-[17%]">Progress</SortableHeader>
-=======
                           <SortableHeader field="tier" className="w-[10%] text-center">Tier</SortableHeader>
                           <SortableHeader field="required" className="w-[12%] text-center">Required</SortableHeader>
                           <SortableHeader field="contributed" className="w-[12%] text-center">Contributed</SortableHeader>
                           <SortableHeader field="progress" className="w-[15%]">Progress</SortableHeader>
->>>>>>> 36b29777
                           <TableHead className="w-[16%] text-center">Actions</TableHead>
                         </TableRow>
                       </TableHeader>
